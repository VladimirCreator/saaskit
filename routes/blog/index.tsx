--- conflicted
+++ resolved
@@ -2,19 +2,12 @@
 import { Handlers } from "$fresh/server.ts";
 import { PageProps } from "$fresh/server.ts";
 import { Head } from "$fresh/runtime.ts";
-<<<<<<< HEAD
 import Header from "../../components/Header.tsx";
 import Nav from "../../components/Nav.tsx";
 import PostCard from "../../components/PostCard.tsx";
 import { getPosts, Post } from "../../utils/posts.ts";
 import { SITE_NAME } from "../../constants.ts";
-=======
-import Header from "@/components/Header.tsx";
-import Nav from "@/components/Nav.tsx";
-import PostCard from "@/components/PostCard.tsx";
-import { getPosts, Post } from "@/utils/posts.ts";
 import Footer from "@/components/Footer.tsx";
->>>>>>> 1363cb03
 
 export const BlogHeaderNavItems = [
   {
