// Copyright 2023 the Deno authors. All rights reserved. MIT license.
import VoteButton from "@/islands/VoteButton.tsx";
import { Item, User } from "@/utils/db.ts";

export function pluralize(unit: number, label: string) {
  return unit === 1 ? `${unit} ${label}` : `${unit} ${label}s`;
}

/** @todo Replace with https://deno.land/std@0.184.0/datetime/mod.ts?s=difference */
export function timeAgo(time: number | Date) {
  const between = (Date.now() - Number(time)) / 1000;
  if (between < 3600) return pluralize(~~(between / 60), "minute");
  else if (between < 86400) return pluralize(~~(between / 3600), "hour");
  else return pluralize(~~(between / 86400), "day");
}

export interface ItemSummaryProps {
  item: Item;
  user: User;
  isVoted: boolean;
}

export default function ItemSummary(props: ItemSummaryProps) {
  return (
    <div class="py-2 flex gap-2 text-gray-500">
      <VoteButton
        item={props.item}
        isVoted={props.isVoted}
      />
      <div>
        <span class="mr-2">
          <a class="text-black hover:underline" href={`/item/${props.item.id}`}>
            {props.item.title}
          </a>
        </span>
        <span>
          <a class="hover:underline" href={props.item.url} target="_blank">
            {new URL(props.item.url).host} ↗
          </a>
        </span>
        <p>
<<<<<<< HEAD
          {props.user.login}{" "}
          {props.user.isSubscribed && (
=======
          {getUserDisplayName(props.user)}{" "}
          {props.user?.isSubscribed && (
>>>>>>> 110cb76a
            <span title="Deno Hunt premium user">🦕{" "}</span>
          )}
          {timeAgo(new Date(props.item.createdAt))} ago
        </p>
      </div>
    </div>
  );
}<|MERGE_RESOLUTION|>--- conflicted
+++ resolved
@@ -39,13 +39,8 @@
           </a>
         </span>
         <p>
-<<<<<<< HEAD
           {props.user.login}{" "}
-          {props.user.isSubscribed && (
-=======
-          {getUserDisplayName(props.user)}{" "}
           {props.user?.isSubscribed && (
->>>>>>> 110cb76a
             <span title="Deno Hunt premium user">🦕{" "}</span>
           )}
           {timeAgo(new Date(props.item.createdAt))} ago
