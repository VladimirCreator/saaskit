// Copyright 2023 the Deno authors. All rights reserved. MIT license.
import VoteButton from "@/islands/VoteButton.tsx";
import { getUserDisplayName, Item, User } from "@/utils/db.ts";

export function pluralize(unit: number, label: string) {
  return unit === 1 ? `${unit} ${label}` : `${unit} ${label}s`;
}

/** @todo Replace with https://deno.land/std@0.184.0/datetime/mod.ts?s=difference */
export function timeAgo(time: number | Date) {
  const between = (Date.now() - Number(time)) / 1000;
  if (between < 3600) return pluralize(~~(between / 60), "minute");
  else if (between < 86400) return pluralize(~~(between / 3600), "hour");
  else return pluralize(~~(between / 86400), "day");
}

export interface ItemSummaryProps {
  item: Item;
  user: User;
  commentsCount: number;
  isVoted: boolean;
}

export default function ItemSummary(props: ItemSummaryProps) {
  return (
    <div class="py-2 flex gap-2 text-gray-500">
      <VoteButton
        item={props.item}
        isVoted={props.isVoted}
      />
      <div>
        <span class="mr-2 text-black">
          <a href={props.item.url}>{props.item.title}</a>
        </span>
<<<<<<< HEAD
        {new URL(props.item.url).host}
        <p>
          {getUserDisplayName(props.user)} •{" "}
          {timeAgo(new Date(props.item.createdAt))} ago •{" "}
          <a href={`/item/${props.item.id}`}>
            {pluralize(props.commentsCount, "comment")}
          </a>
        </p>
=======
        <span class="text-gray-500">
          {new URL(props.item.url).host}
        </span>
      </div>
      <div class="text-gray-500">
        {pluralize(props.item.score, "point")} by{" "}
        {getUserDisplayName(props.user)}{" "}
        {props.user.isSubscribed && (
          <span title="Deno Hunt premium user">🦕{" "}</span>
        )}
        {timeAgo(new Date(props.item.createdAt))} ago •{" "}
        <a href={`/item/${props.item.id}`}>
          {pluralize(props.commentsCount, "comment")}
        </a>
>>>>>>> 7dd87aa6
      </div>
    </div>
  );
}<|MERGE_RESOLUTION|>--- conflicted
+++ resolved
@@ -32,31 +32,17 @@
         <span class="mr-2 text-black">
           <a href={props.item.url}>{props.item.title}</a>
         </span>
-<<<<<<< HEAD
         {new URL(props.item.url).host}
         <p>
           {getUserDisplayName(props.user)} •{" "}
+          {props.user.isSubscribed && (
+            <span title="Deno Hunt premium user">🦕{" "}</span>
+          )}
           {timeAgo(new Date(props.item.createdAt))} ago •{" "}
           <a href={`/item/${props.item.id}`}>
             {pluralize(props.commentsCount, "comment")}
           </a>
         </p>
-=======
-        <span class="text-gray-500">
-          {new URL(props.item.url).host}
-        </span>
-      </div>
-      <div class="text-gray-500">
-        {pluralize(props.item.score, "point")} by{" "}
-        {getUserDisplayName(props.user)}{" "}
-        {props.user.isSubscribed && (
-          <span title="Deno Hunt premium user">🦕{" "}</span>
-        )}
-        {timeAgo(new Date(props.item.createdAt))} ago •{" "}
-        <a href={`/item/${props.item.id}`}>
-          {pluralize(props.commentsCount, "comment")}
-        </a>
->>>>>>> 7dd87aa6
       </div>
     </div>
   );
